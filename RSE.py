import sys
import math
import threading
import time 
import queue
import random
import csv
from RSE_exchange import Exchange
from RSE_customer_orders import customer_orders
from RSE_trader_agents import Trader_Giveaway, Trader_Shaver, Trader_Sniper, Trader_ZIC, Trader_ZIP, Trader_AA, Trader_GDX


# trade_stats()
# dump CSV statistics on exchange data and trader population to file for later analysis
# this makes no assumptions about the number of types of traders, or
# the number of traders of any one type -- allows either/both to change
# between successive calls, but that does make it inefficient as it has to
# re-analyse the entire set of traders on each call
def trade_stats(expid, traders, dumpfile, time, lob):
	trader_types = {}
	for t in traders:
		ttype = traders[t].ttype
		if ttype in trader_types.keys():
			t_balance = trader_types[ttype]['balance_sum'] + traders[t].balance
			n = trader_types[ttype]['n'] + 1
		else:
			t_balance = traders[t].balance
			n = 1
		trader_types[ttype] = {'n':n, 'balance_sum':t_balance}

	dumpfile.write('%s, %06d, ' % (expid, time))
	for ttype in sorted(list(trader_types.keys())):
		n = trader_types[ttype]['n']
		s = trader_types[ttype]['balance_sum']
		dumpfile.write('%s, %d, %d, %f, ' % (ttype, s, n, s / float(n)))

	if lob['bids']['best'] != None :
		dumpfile.write('%d, ' % (lob['bids']['best']))
	else:
		dumpfile.write('N, ')
	if lob['asks']['best'] != None :
		dumpfile.write('%d, ' % (lob['asks']['best']))
	else:
		dumpfile.write('N, ')
	dumpfile.write('\n')


def calc_est_eq(rangeS, rangeD):
	
	x1 = 1
	y1 = rangeD[1]
	x2 = 20
	y2 =  rangeD[0]
	x3 = 1
	y3 = rangeS[0]  
	x4 = 20
	y4 = rangeS[1]

	x = ((x1*y2-y1*x2)*(x3-x4)-(x1-x2)*(x3*y4-y3*x4))/((x1-x2)*(y3-y4)-(y1-y2)*(x3-x4))
	y = ((x1*y2-y1*x2)*(y3-y4)-(y1-y2)*(x3*y4-y3*x4))/((x1-x2)*(y3-y4)-(y1-y2)*(x3-x4))
	
	return(x, y)

# create a bunch of traders from traders_spec
# returns tuple (n_buyers, n_sellers)
# optionally shuffles the pack of buyers and the pack of sellers
def populate_market(traders_spec, traders, shuffle, verbose):

	def trader_type(robottype, name):
		if robottype == 'GVWY':
			return Trader_Giveaway('GVWY', name, 0.00, 0)
		elif robottype == 'ZIC':
			return Trader_ZIC('ZIC', name, 0.00, 0)
		elif robottype == 'SHVR':
			return Trader_Shaver('SHVR', name, 0.00, 0)
		elif robottype == 'SNPR':
			return Trader_Sniper('SNPR', name, 0.00, 0)
		elif robottype == 'ZIP':
			return Trader_ZIP('ZIP', name, 0.00, 0)
		elif robottype == 'AA':
			return Trader_AA('AA', name, 0.00, 0)
		elif robottype == 'GDX':
			return Trader_GDX('GDX', name, 0.00, 0)
		else:
			sys.exit('FATAL: don\'t know robot type %s\n' % robottype)


	def shuffle_traders(ttype_char, n, traders):
		for swap in range(n):
			t1 = (n - 1) - swap
			t2 = random.randint(0, t1)
			t1name = '%c%02d' % (ttype_char, t1)
			t2name = '%c%02d' % (ttype_char, t2)
			traders[t1name].tid = t2name
			traders[t2name].tid = t1name
			temp = traders[t1name]
			traders[t1name] = traders[t2name]
			traders[t2name] = temp


	n_buyers = 0
	for bs in traders_spec['buyers']:
		ttype = bs[0]
		for _ in range(bs[1]):
			tname = 'B%02d' % n_buyers  # buyer i.d. string
			traders[tname] = trader_type(ttype, tname)
			n_buyers = n_buyers + 1

	if n_buyers < 1:
		sys.exit('FATAL: no buyers specified\n')

	if shuffle: shuffle_traders('B', n_buyers, traders)


	n_sellers = 0
	for ss in traders_spec['sellers']:
		ttype = ss[0]
		for _ in range(ss[1]):
			tname = 'S%02d' % n_sellers  # buyer i.d. string
			traders[tname] = trader_type(ttype, tname)
			n_sellers = n_sellers + 1

	if n_sellers < 1:
		sys.exit('FATAL: no sellers specified\n')

	if shuffle: shuffle_traders('S', n_sellers, traders)

	if verbose :
		for t in range(n_buyers):
			bname = 'B%02d' % t
			print(traders[bname])
		for t in range(n_sellers):
			bname = 'S%02d' % t
			print(traders[bname])


	return {'n_buyers':n_buyers, 'n_sellers':n_sellers}

def run_exchange(exchange, order_q, trader_qs, kill_q, start_event, start_time, sess_length, virtual_end, process_verbose, lob_verbose):

	completed_coid = {}
	start_event.wait()
	while start_event.isSet():

		virtual_time = (time.time() - start_time) * (virtual_end / sess_length)
		
		while kill_q.empty() is False:
			exchange.del_order(virtual_time, kill_q.get(), False)
		
		order = order_q.get()
		if order.coid in completed_coid:	
			if completed_coid[order.coid] == True:
				continue
		else:
			completed_coid[order.coid] = False
			
		trade = exchange.process_order2(virtual_time, order, process_verbose)
		
		if trade is not None:
			completed_coid[order.coid] = True
			completed_coid[trade['counter']] = True
			for q in trader_qs:
				q.put([trade, order])
	return 0
 
def run_trader(trader, exchange, order_q, trader_q, start_event, start_time, sess_length, virtual_end, respond_verbose, bookkeep_verbose):
	
	start_event.wait()
	
	while start_event.isSet():
		time.sleep(0.01)
		virtual_time = (time.time() - start_time) * (virtual_end / sess_length)
		time_left =  (virtual_end - virtual_time) / virtual_end
		trade = None
		order = None
		lob = exchange.publish_lob(virtual_time, False)
		trader.respond(virtual_time, lob, trade, respond_verbose)
		while trader_q.empty() is False:
			[trade, order] = trader_q.get(block = False)
			if trade['party1'] == trader.tid: trader.bookkeep(trade, order, bookkeep_verbose, virtual_time)
			if trade['party2'] == trader.tid: trader.bookkeep(trade, order, bookkeep_verbose, virtual_time)
			trader.respond(virtual_time, lob, trade, respond_verbose)

		order = trader.getorder(virtual_time, time_left, lob)
		if order is not None:
			# print(order)
			if order.otype == 'Ask' and order.price < trader.orders[order.coid].price: sys.exit('Bad ask')
			if order.otype == 'Bid' and order.price > trader.orders[order.coid].price: sys.exit('Bad bid')
			trader.n_quotes = 1
			order_q.put(order)
           
	return 0

# one session in the market
def market_session(sess_id, sess_length, virtual_end, trader_spec, order_schedule, dumpfile, dump_each_trade, verbose):
	
	# initialise the exchange
	exchange = Exchange()
	order_q = queue.Queue()
	kill_q = queue.Queue()

	start_time = time.time()
	start_event = threading.Event()

	orders_verbose = False
	lob_verbose = False
	process_verbose = False
	respond_verbose = False
	bookkeep_verbose = False
	# create a bunch of traders
	traders = {}
	trader_threads = []
	trader_qs = []
	trader_stats = populate_market(trader_spec, traders, True, verbose)
	
	# create threads and queues for traders
	for i in range(0, len(traders)):
		trader_qs.append(queue.Queue())
		tid = list(traders.keys())[i]
		trader_threads.append(threading.Thread(target=run_trader, args=(traders[tid], exchange, order_q, trader_qs[i], start_event, start_time, sess_length, virtual_end, respond_verbose, bookkeep_verbose))) 
	
	ex_thread = threading.Thread(target=run_exchange, args=(exchange, order_q, trader_qs, kill_q, start_event, start_time, sess_length, virtual_end, process_verbose, lob_verbose))
 
	# start exchange thread
	ex_thread.start()

	# start trader threads
	for thread in trader_threads:
		thread.start()

	start_event.set()

	last_update = -1.0

	pending_cust_orders = []

	if verbose: print('\n%s;  ' % (sess_id))

	cuid = 0 # Customer order id

	while time.time() < (start_time + sess_length):
		# if (order_q.empty() == False):
		# 	continue
		virtual_time = (time.time() - start_time) * (virtual_end / sess_length)
		# distribute customer orders
		[pending_cust_orders, kills, cuid] = customer_orders(virtual_time, cuid, last_update, traders, trader_stats,
											order_schedule, pending_cust_orders, orders_verbose)
		# if any newly-issued customer orders mean quotes on the LOB need to be cancelled, kill them
		if len(kills) > 0 :
			# if verbose : print('Kills: %s' % (kills))
			for kill in kills :
				# if verbose : print('lastquote=%s' % traders[kill].lastquote)
				if traders[kill].lastquote != None :
					kill_q.put(traders[kill].lastquote)
					# if verbose : print('Killing order %s' % (str(traders[kill].lastquote)))
					# exchange.del_order(virtual_time, traders[kill].lastquote, verbose)
		time.sleep(0.01)

	# print("QUEUE: " + str(order_q.qsize()))
	start_event.clear()
	len_threads = len(threading.enumerate())

	# close exchange thread
	ex_thread.join()

	# close trader threads
	for thread in trader_threads:
		thread.join()


	# end of an experiment -- dump the tape
	exchange.tape_dump('transactions.csv', 'w', 'keep')


	# write trade_stats for this experiment NB end-of-session summary only
	if len_threads == len(traders) + 2:
		trade_stats(sess_id, traders, tdump, virtual_end, exchange.publish_lob(virtual_end, lob_verbose))

	return len_threads


#############################

# # Below here is where we set up and run a series of experiments


if __name__ == "__main__":

	# set up parameters for the session
	sess_length = 1 # Length of the session in seconds
	virtual_end = 600 # Number of virtual seconds for each session

	# schedule_offsetfn returns time-dependent offset on schedule prices
	def schedule_offsetfn(t):
		pi2 = math.pi * 2
		c = math.pi * 3000
		wavelength = t / c
		gradient = 100 * t / (c / pi2)
		amplitude = 100 * t / (c / pi2)
		offset = gradient + amplitude * math.sin(wavelength * t)
		return int(round(offset, 0))
	
	
	server = int(sys.argv[1])
	ratios = []
	with open('input.csv', newline = '') as csvfile:
		reader = csv.reader(csvfile, delimiter=',')
		for row in reader:
			ratios.append(row)

<<<<<<< HEAD
	values = ratios[921:49*server+49]
=======
	values = ratios[774:49*server+49]
>>>>>>> e9b35845

	if server == 19:
		values = ratios[932:]

	n_trials_per_ratio = 20
	n_schedules_per_ratio = 25
	trialnumber = 1

	for ratio in values:
		trdr_1_n = int(ratio[0])
		trdr_2_n = int(ratio[1])
		trdr_3_n = int(ratio[2])
		trdr_4_n = int(ratio[3])

		fname = 'Results/'+str(server)+'/simple-%02d-%02d-%02d-%02d.csv' % (trdr_1_n, trdr_2_n, trdr_3_n, trdr_4_n)

		tdump = open(fname, 'w')
		for _ in range(0, n_schedules_per_ratio):
			range_max = random.randint(100,200)
			range_min = random.randint(1, 100)
			rangeS = (range_min, range_max, schedule_offsetfn)
			supply_schedule = [ {'from':0, 'to':virtual_end, 'ranges':[rangeS], 'stepmode':'fixed'}
								]

			rangeD = (range_min, range_max, schedule_offsetfn)
			demand_schedule = [ {'from':0, 'to':virtual_end, 'ranges':[rangeD], 'stepmode':'fixed'}
								]

			order_sched = {'sup':supply_schedule, 'dem':demand_schedule,
							'interval':30, 'timemode':'periodic'}
		
			buyers_spec = [('ZIC', trdr_1_n), ('ZIP', trdr_2_n),
							('GDX', trdr_3_n), ('AA', trdr_4_n)]

			sellers_spec = buyers_spec
			traders_spec = {'sellers':sellers_spec, 'buyers':buyers_spec}
			
			trial = 1
			while trial <= n_trials_per_ratio:
				trial_id = 'trial%07d' % trialnumber
				try:
					num_threads = market_session(trial_id, sess_length, virtual_end, traders_spec,
									order_sched, tdump, False, False)
					
					if num_threads != (trdr_1_n + trdr_2_n + trdr_3_n + trdr_4_n) * 2 + 2:
						print("Thread count: " + str(num_threads))
						trial = trial - 1
						trialnumber = trialnumber - 1
				except:
					## Maybe raise flag here to stop still running threads?
					trial = trial - 1
					trialnumber = trialnumber - 1
				tdump.flush()
				trial = trial + 1
				trialnumber = trialnumber + 1
		tdump.close()



	# run a sequence of trials that exhaustively varies the ratio of four trader types
	# NB this has weakness of symmetric proportions on buyers/sellers -- combinatorics of varying that are quite nasty	

	# n_trader_types = 4
	# equal_ratio_n = 5
	# n_trials_per_ratio = 20
	# n_schedules_per_ratio = 25

	# n_traders = n_trader_types * equal_ratio_n

	# min_n = 0


	# trialnumber = 1
	# trdr_1_n = min_n
	# # while trdr_1_n <= n_traders:
	# trdr_2_n = min_n 
	# while trdr_2_n <= n_traders - trdr_1_n:
	# 	trdr_3_n = min_n
	# 	while trdr_3_n <= n_traders - (trdr_1_n + trdr_2_n):
	# 		trdr_4_n = n_traders - (trdr_1_n + trdr_2_n + trdr_3_n)
	# 		if trdr_4_n >= min_n:
	# 			fname = 'simple-%02d-%02d-%02d-%02d.csv' % (trdr_1_n, trdr_2_n, trdr_3_n, trdr_4_n)
	# 			tdump = open(fname, 'w')
	# 			for _ in range(0, n_schedules_per_ratio):
	# 				range_max = random.randint(100,200)
	# 				range_min = random.randint(1, 100)
	# 				rangeS = (range_min, range_max, schedule_offsetfn)
	# 				supply_schedule = [ {'from':0, 'to':virtual_end, 'ranges':[rangeS], 'stepmode':'fixed'}
	# 									]

	# 				rangeD = (range_min, range_max, schedule_offsetfn)
	# 				demand_schedule = [ {'from':0, 'to':virtual_end, 'ranges':[rangeD], 'stepmode':'fixed'}
	# 									]

	# 				order_sched = {'sup':supply_schedule, 'dem':demand_schedule,
	# 								'interval':30, 'timemode':'periodic'}
				
	# 				buyers_spec = [('ZIC', trdr_1_n), ('ZIP', trdr_2_n),
	# 								('GDX', trdr_3_n), ('AA', trdr_4_n)]

	# 				sellers_spec = buyers_spec
	# 				traders_spec = {'sellers':sellers_spec, 'buyers':buyers_spec}
					
	# 				trial = 1
	# 				while trial <= n_trials_per_ratio:
	# 					trial_id = 'trial%07d' % trialnumber
	# 					market_session(trial_id, sess_length, virtual_end, traders_spec,
	# 									order_sched, tdump, False, False)
	# 					tdump.flush()
	# 					trial = trial + 1
	# 					trialnumber = trialnumber + 1
	# 			tdump.close()
	# 		trdr_3_n += 1
	# 	trdr_2_n += 1
		# trdr_1_n += 1
	

	# run a sequence of trials, one session per trial

	# n_trials = 50
	# tdump=open('avg_balance.csv','w')
	# trial = 1
	# if n_trials > 1:
	# 	dump_all = False
	# else:
	# 	dump_all = True
			
	# while (trial<(n_trials+1)):
	# 	trial_id = 'trial%04d' % trial
	# 	market_session(trial_id, sess_length, virtual_end, traders_spec,
	# 									order_sched, tdump, False, False)
	# 	tdump.flush()
	# 	trial = trial + 1
	# tdump.close()

	# sys.exit('Done Now')<|MERGE_RESOLUTION|>--- conflicted
+++ resolved
@@ -308,11 +308,8 @@
 		for row in reader:
 			ratios.append(row)
 
-<<<<<<< HEAD
+
 	values = ratios[921:49*server+49]
-=======
-	values = ratios[774:49*server+49]
->>>>>>> e9b35845
 
 	if server == 19:
 		values = ratios[932:]
